--- conflicted
+++ resolved
@@ -15,13 +15,8 @@
 # Mosaic Cloud will use run_name (with a unique suffix) to populate the env var $RUN_NAME
 name: gauntlet-v0.2.1
 gpu_num: 8
-<<<<<<< HEAD
 gpu_type: a100_40gb
 cluster: r1z2 # replace with your cluster here!
-=======
-gpu_type: a100_80gb
-cluster: r1z1 # replace with your cluster here!
->>>>>>> 77be96e0
 
 image: mosaicml/llm-foundry:2.1.0_cu121_flash2-latest
 
@@ -58,16 +53,6 @@
 
 
   icl_tasks:
-<<<<<<< HEAD
-  # -
-  #   label: human_eval
-  #   dataset_uri: eval/local_data/programming/human_eval.jsonl # ADD YOUR OWN DATASET URI
-  #   num_fewshot: [0]
-  #   pass_at_k: 1
-  #   num_beams: 5
-  #   batch_size: 1
-  #   icl_task_type: code_evaluation
-=======
   -
     label: human_eval
     dataset_uri: eval/local_data/programming/human_eval.jsonl # ADD YOUR OWN DATASET URI
@@ -76,7 +61,6 @@
     num_beams: 5
     batch_size: 1
     icl_task_type: code_evaluation
->>>>>>> 77be96e0
   -
     label: gsm8k
     dataset_uri: eval/local_data/symbolic_problem_solving/gsm8k_prepended_8shot.jsonl
