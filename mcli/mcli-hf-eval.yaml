integrations:
- integration_type: git_repo
  git_repo: mosaicml/llm-foundry
  git_branch: v0.4.0
  # git_commit: # OR use your commit hash
  pip_install: -e ".[gpu]"
  ssh_clone: false # Should be true if using a private repo

command: |
  pip uninstall mosaicml -y
  pip install git+https://github.com/mosaicml/composer.git@dev
  cd llm-foundry/scripts
  composer eval/eval.py /mnt/config/parameters.yaml

# Mosaic Cloud will use run_name (with a unique suffix) to populate the env var $RUN_NAME
run_name: mpt-eval
gpu_num: 8
<<<<<<< HEAD
gpu_type: h100_80gb
cluster: r14z3 # replace with your cluster here!
=======
# gpu_type:
# cluster:  # replace with your cluster here!
>>>>>>> a9e86107

image: mosaicml/llm-foundry:2.1.0_cu121_flash2-latest

# The below is injected as a YAML file: /mnt/config/parameters.yaml
parameters:
  dist_timeout: 6000
  seed: 1
  max_seq_len: 2048
  device_eval_batch_size: 4
  precision: amp_fp16

  models:
  -
    model_name: mosaicml/mpt-7b-instruct
    # Tokenizer
    tokenizer:
      name: EleutherAI/gpt-neox-20b
      kwargs:
        model_max_length: ${max_seq_len}

    model:
      name: hf_causal_lm
      pretrained_model_name_or_path: mosaicml/mpt-7b-instruct
      init_device: mixed
      pretrained: true
      use_auth_token: false

  # FSDP config for model sharding
  fsdp_config:
    sharding_strategy: FULL_SHARD
    mixed_precision: FULL
    forward_prefetch: True
    limit_all_gathers: True


  icl_tasks: 'eval/yamls/tasks_v0.3.yaml'
  eval_gauntlet: 'eval/yamls/eval_gauntlet_v0.3.yaml'<|MERGE_RESOLUTION|>--- conflicted
+++ resolved
@@ -15,13 +15,8 @@
 # Mosaic Cloud will use run_name (with a unique suffix) to populate the env var $RUN_NAME
 run_name: mpt-eval
 gpu_num: 8
-<<<<<<< HEAD
-gpu_type: h100_80gb
-cluster: r14z3 # replace with your cluster here!
-=======
 # gpu_type:
 # cluster:  # replace with your cluster here!
->>>>>>> a9e86107
 
 image: mosaicml/llm-foundry:2.1.0_cu121_flash2-latest
 
