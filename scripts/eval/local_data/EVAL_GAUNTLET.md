# Mosaic Eval Gauntlet v0.1.0 - Evaluation Suite


<!-- SETUPTOOLS_LONG_DESCRIPTION_HIDE_BEGIN -->
<p align="center">
    <picture>
      <img alt="LLM Foundry" src="../../../assets/radar_blog.png" width="60%">
    </picture>
    <br>
    MPT-7B vs MPT-30B compared on the 6 categories of Eval Gauntlet v0.
</p>
The Mosaic Eval Gauntlet is MosaicML’s new technique for evaluating the quality of pretrained foundation models. The Eval Gauntlet encompasses 35 different benchmarks collected from a variety of sources, and organized into 6 broad categories of competency that we expect good foundation models to have. We compiled the categories after an extensive review of existing LLM publications, and open source evaluation harnesses such as EleutherAI Eval Harness and Stanford CRFM’s HELM.

<br>
While deciding which benchmarks to include, we had a few criteria in mind. We wanted benchmarks to require a broad range of skills that were useful for practical applications, we wanted them to come from a diverse range of sources, we wanted them to capture skills that have been traditionally emphasized by the research community as well as those that have been underexplored, and we wanted them to be evaluated via simple, unambiguous metrics such as exact match and multiple choice accuracy. The philosophy behind compiling aggregate scores as opposed to the more common approach of reporting individual metrics, is two-fold.

1. LLMs are the first generation of true generalist models. They are sought after because they can do tens of thousands of different tasks well with only a little bit of prompting. This capacity cannot be adequately captured with only 10 different academic benchmarks. It wouldn't be possible to define and evaluate every conceivable task an LLM could be used for, but with Composer's blazing fast ICL evaluation, it is certainly worth a shot!

2. Using a small set of metrics can be produce misleadingly high variance. This can lead us into thinking models' abilities are starkly different, even when a few minutes of interacting with the models will reveal that they feel pretty similar. By aggregating scores across dozens of benchmarks, we can reduce the signal-to-noise ratio and get more robust estimates of models' relative performance.

Furthermore, we made the unique design decision to report multiple separate aggregate scores organized by category, rather than a single monolithic metric. This is because end users frequently want to deploy models for specific use-cases. There are many design decisions that go into training a model for a specific vertical, including dataset mixture. By decomposing model performance into a manageable set of core competencies, we can make more intelligent design decisions during the model training process.

At evaluation time, we run all the benchmarks, average the subscores within each category, and report the composite score for each category as well as the average of the composite scores. Some benchmarks are multiple choice examinations, for which it is possible to get above 0% accuracy with just random guessing. In order to ensure that all our composite scores are less than or equal to 1, we subtract the random baseline accuracy and rescale the remainder by 1 minus the baseline accuracy.

For example, if benchmark A has a random baseline accuracy of 25%, and the model achieved 30%, we would report this as (0.3 - 0.25)/(1-0.25) = 0.0667. This can be thought of as the accuracy above chance rescaled so the max is 1. For benchmarks in which the random guessing baseline accuracy is ~0 we report the accuracy as is. Note that with this rescaling, a model could technically score below 0 on a category as a whole, but we haven’t found this to occur with any of the models we’ve tested.

This is version v0.1.0 of the Eval Gauntlet.

### Reading Comprehension

Reading comprehension benchmarks test a model’s ability to answer questions based on the information in a passage of text. It includes a number of multiple choice benchmarks as well as some benchmarks that require the model to output an exact correct answer.



1. SQuAD
   - Description: SQuAD consists of 10,570 short documents followed by a related question. The documents range from short news clippings about sports events, to blurbs explaining concepts in physics, to documents about US history. We expect the model to output the exact correct answer.
   - Year released: 2016
   - Number of few shot examples: 3
   - Random baseline accuracy: ~0%

3. BoolQ
   - Description: BoolQ consists of 3,270 short passages on a diverse range of subjects followed by a yes/no questions. The model is expected to answer in multiple-choice format.
   - Year released: 2019
   - Number of few shot examples: 0
   - Random baseline accuracy: ~50%

4. CoQA
   - Description: CoQA consists of 7,983 passage-based short free response questions. For each passage there is a series of related questions. Each question is formatted with the document as well as all the preceding questions/answers provided in context. The model is evaluated using exact match accuracy.
   - Year released: 2018
   - Number of few shot examples: 0
   - Random baseline accuracy: 0%

5. AGI Eval LSAT Reading Comprehension
   - Description: LSAT Reading Comprehension consists of 268 passage-based four choice multiple choice questions focused on a variety of information-focused domains like politics, business, economics, and science. The questions rely on the models ability to extract basic info from the texts.
   - Year released: 2023
   - Number of few shot examples: 5
   - Random baseline accuracy: 25%

6. AGI Eval LSAT Logical Reasoning
   - Description: LSAT Logical Reasoning consists of 510 passage-based four choice multiple choice questions in which the model must draw complex conclusions from passages on a diverse range of subjects.
   - Year released: 2023
   - Number of few shot examples: 5
   - Random baseline accuracy: 25%

7. AGI Eval SAT English
   - Description: SAT English consists of 206 passage-based four choice multiple choice questions in which the model must comprehend highschool level passages.
   - Year released: 2023
   - Number of few shot examples: 5
   - Random baseline accuracy: 25%

### Commonsense Reasoning

Commonsense reasoning tests the models’ ability to perform basic reasoning tasks that require commonsense knowledge of objects, their properties, and their behavior.

8. BIG-bench: Strategy QA
   - Description: BIG-bench strategy QA consists of 2,289 very eclectic yes/no questions on a wide range of commonsense subjects, e.g “Can fish get Tonsilitis?”
   - Year released: 2022
   - Number of few shot examples: 0

9. BIG-bench: Strange Stories
   - Description: BIG-bench strange stories consists of 174 short stories followed by a two-choice multiply choice question in which the model is asked to make commonsense inferences about the characters in the stories, how they might feel, and why they act in certain ways.
   - Year released: 2022
   - Number of few shot examples: 0
   - Random baseline accuracy: 50%

10. COPA
   - Description: COPA consists of 100 cause/effect multiple choice questions in which the model is prompted with a premise and the model must choose correctly between two possible causes/effects of the premise.
   - Year released: 2011
   - Number of few shot examples: 0
   - Random baseline accuracy: 50%

11. PIQA
    - Description: PIQA consists of 1,838 commonsense physical intuition 2-choice multiple choice questions.
    - Year released: 2019
    - Number of few shot examples: 10
    - Random baseline accuracy: 50%

14. OpenBook QA
    - Description: OpenBook QA consists of 500 four-choice multiple choice questions that rely on basic physical and scientific intuition about common objects and entities.
    - Year released: 2018
    - Number of few shot examples: 10
    - Random baseline accuracy: 25%

15. SIQA
    - Description: Social Interaction QA consists of 1954 two-choice multiple choice questions that test a model's ability to draw emotional and social conclusions about the participants in everyday situations.
    - Year released: 2019
    - Number of few shot examples: 3
    - Random baseline accuracy: 50%

16. Commonsense QA
    - Description: Commonsense QA consists of 1,221 four-choice multiple choice questions that rely on very basic commonsense reasoning about everyday items.
    - Year released: 2019
    - Number of few shot examples: 0
    - Random baseline accuracy: 25%

### World knowledge

17. Jeopardy
    - Description: Jeopardy consists of 2,117 Jeopardy questions separated into 5 categories: Literature, American History, World History, Word Origins, and Science. The model is expected to give the exact correct response to the question. It was custom curated by MosaicML from a larger Jeopardy set available on [Huggingface](https://huggingface.co/datasets/jeopardy).
    - Year released: 2022
    - Number of few shot examples: 3
    - Random baseline accuracy: 0%

18. MMLU
    - Description: MMLU consists of 14,042 four-choice multiple choice questions distributed across 57 categories. The questions are in the style of academic standardized tests and the model is provided the question and the choices and is expected to choose between A, B, C, and D as its outputs. The subjects range from jurisprudence, to math, to morality.
    - Year released: 2019
    - Number of few shot examples: 5
    - Random baseline accuracy: 25%


19. BIG-bench: wikidata
    - Description: BIG-bench wikidata consists of 20,321 questions regarding factual information pulled from wikipedia. Questions range from the native language of celebrities to the country that different regions belong to. Models are given a sentence such as “The country of citizenship of Barack Obama is” and are expected to complete the sentence with e.g. “the United States.”
    - Year released: 2022
    - Number of few shot examples: 3
    - Random baseline accuracy: ~0%

20. ARC easy
    - Description: ARC easy consists of 2,376 easy four-choice multiple choice science questions drawn from grade 3-9 science exams. The questions rely on world knowledge related to basic science.
    - Year released: 2019
    - Number of few shot examples: 3
    - Random baseline accuracy: 25%

21. ARC challenge
    - Description: ARC easy consists of 2,376 easy four-choice multiple choice science questions drawn from grade 3-9 science exams. The questions rely on scientific world knowledge and some procedural reasoning.
    - Year released: 2019
    - Number of few shot examples: 3
    - Random baseline accuracy: 25%

22. Trivia QA - modified
    - Description: Trivia QA is a question answering dataset that assesses the model's ability to produce free-response short answers to trivia questions. We've subsampled it to contain 3,000 questions and we've clipped all answers to be at most 10 tokens long in order to improve speed.
    - Year released: 2017
    - Number of few shot examples: 3
    - Random baseline accuracy: 0%

### Symbolic problem solving

Symbolic problem solving tasks test the model’s ability to solve a diverse range of symbolic tasks including arithmetic, logical reasoning, algorithms, and algebra.

23. BIG-bench elementary math QA
    - Description: Big bench elementary math QA consists of 38,160 four-choice multiple choice arithmetic word problems.
    - Year released: 2022
    - Number of few shot examples: 1
    - Random baseline accuracy: 25%

25. BIG-bench dyck languages
    - Description: Big bench dyck languages consists of 1000 complete-the-sequence questions, in which a partially completed balanced expression consisting of parentheses and braces is given, and the model needs to output the exact tokens necessary in order to complete the balanced expression.
    - Year released: 2022
    - Number of few shot examples: 5
    - Random baseline accuracy: 0%


26. BIG-bench operators
    - Description: Big bench logical operators consists of 210 questions, in which a number of mathematical operators are defined and the model is expected to calculate the result of some expression consisting of those defined operators. This tests the model’s ability to handle mathematical abstractions and apply them appropriately.
    - Year released: 2022
    - Number of few shot examples: 3
    - Random baseline accuracy: 0%

27. Simple arithmetic with spaces
    - Description: Simple arithmetic with spaces was developed by MosaicML. It consists of 1000 arithmetic problems consisting of up to 3 operations and using numbers of up to 3 digits. There is spacing between all numbers and operators. The model is expected to calculate the correct result of the expression using the appropriate order of operations.
    - Year released: 2023
    - Number of few shot examples: 5
    - Random baseline accuracy: 0%

28. Simple arithmetic without spaces
    - Description: Simple arithmetic with spaces was developed by MosaicML. It consists of 1000 arithmetic problems consisting of up to 3 operations and using numbers of up to 3 digits. There is no spacing between any of the numbers and operators. The model is expected to calculate the correct result of the expression using the appropriate order of operations.
    - Year released: 2023
    - Number of few shot examples: 5
    - Random baseline accuracy: 0%

29. AGI Eval LSAT Analytical Reasoning
    - Description: AGI Eval LSAT Analytical Reasoning consists of 230 four-choice multiple choice logic puzzles. The questions are taken from the AGI Eval benchmark.
    - Year released: 2023
    - Number of few shot examples: 3
    - Random baseline accuracy: 25%

30. GSM8K
    - Description: GSM8K consists of 1,319 short, free-response grade school-level arithmetic word problems with simple numerical solutions. The model is prompted to use chain-of-thought reasoning before giving a final answer.
    - Year released: 2023
    - Number of few shot examples: 3
    - Random baseline accuracy: 0%

31. SVAMP
    - Description: SVAMP consists of 300 short, free-response grade school-level arithmetic word problems with simple numerical solutions. The model is prompted to use chain-of-thought reasoning before giving a final answer.
    - Year released: 2023
    - Number of few shot examples: 3
    - Random baseline accuracy: 0%

### Language understanding

Language understanding tasks evaluate the model’s ability to understand the structure and properties of languages, including determining which types of sentences are more likely than others, performing translations between languages, and identifying languages.

32. LAMBADA
    - Description: LAMBADA consists of 5,153 passages take from books. The model is expected to read the first N-1 words of each passage and predict the final token.
    - Year released: 2016
    - Number of few shot examples: 0
    - Random baseline accuracy: 0%

33. HellaSwag
    - Description: HellaSwag consists of 10,042 multiple choice scenarios in which the model is prompted with a scenario and choose the most likely conclusion to the scenario from four possible options.
    - Year released: 2019
    - Number of few shot examples: 0
    - Random baseline accuracy: 25%

34. Winograd Schema Challenge
    - Description: The Winograd Schema Challenge consists of 273 scenarios in which the model must use semantics to correctly resolve the anaphora in a sentence. Two possible beginnings to a sentence are presented as well as an ending. Both involve some anaphora being resolved in a different way, only one of which would be semantically valid, and the model must choose which option produces the valid resolution.
    - Year released: 2012
    - Number of few shot examples: 3
    - Random baseline accuracy: 50%

35. Winogrande
    - Description: The Winogrande consists of 1,267 scenarios in which two possible beginnings of a sentence are presented along with a single ending. Both combinations are syntactically valid, but only one is semantically valid, and the model must choose the one that is semantically valid.
    - Year released: 2012
    - Number of few shot examples: 5
    - Random baseline accuracy: 50%



### Programming
Programming tasks evaluate the model's ability to understand code, write functionally correct code given a specification, simulate code, and document code. Right now we just have HumanEval but later versions will include more. By default the programming tasks are disabled in `scripts/eval/yamls/tasks.yaml` due to their long duration.

36. HumanEval Python code generation
    - Description: HumanEval Python consists of 164 python programming challenges, in which the model is presented with the method signature and docstring comment for a python program and is expected to complete the program. We then test the resultant code’s functional correctness on a number of test input/output pairs.
    - Year released: 2022
    - Number of few shot examples: 0
    - Random baseline accuracy: 0%
37. HumanEval C++ code generation
    - Description: HumanEval C++ consists of 161 C++ programming challenges, in which the model is presented with the method signature and docstring comment for a C++ program and is expected to complete the program. We then test the resultant code’s functional correctness on a number of test input/output pairs. The C++ translation of HumanEval comes from the [CodeGeex](https://huggingface.co/datasets/THUDM/humaneval-x/viewer/cpp) project.
    - Year released: 2022
    - Number of few shot examples: 0
    - Random baseline accuracy: 0%
38. HumanEval JS code generation
    - Description: HumanEval JS consists of 164 Javscript programming challenges, in which the model is presented with the method signature and docstring comment for a Javacript program and is expected to complete the program. We then test the resultant code’s functional correctness on a number of test input/output pairs. The JS translation of HumanEval comes from the [CodeGeex](https://huggingface.co/datasets/THUDM/humaneval-x/viewer/cpp) project.
    - Year released: 2022
    - Number of few shot examples: 0
<<<<<<< HEAD
    - Random baseline accuracy: 0%
54. HumanEval Python 25% code generation
    - Description: HumanEval Python 25% is an easier variant of HumanEval Python in which in addition to the original method signature, the model is also provided 25% of the lines in the canonical solution and expected to complete the reaminder of the program. It consists of 164 samples.
    - Year released: 2023
    - Number of few shot examples: 0
    - Random baseline accuracy: 0%
55. HumanEval Python 50% code generation
    - Description: HumanEval Python 50% is an easier variant of HumanEval Python in which in addition to the original method signature, the model is also provided 50% of the lines in the canonical solution and expected to complete the reaminder of the program. It consists of 164 samples.
    - Year released: 2023
    - Number of few shot examples: 0
    - Random baseline accuracy: 0%
56. HumanEval Python 75% code generation
    - Description: HumanEval Python 75% is an easier variant of HumanEval Python in which in addition to the original method signature, the model is also provided 75% of the lines in the canonical solution and expected to complete the reaminder of the program. It consists of 164 samples.
    - Year released: 2023
    - Number of few shot examples: 0
    - Random baseline accuracy: 0%
57. HumanEval Python simple return statement code generation
    - Description: HumanEval Python simple return statament is an easier variant of HumanEval Python in which the model is provided all of the canonical solution with the exception of the return statement and is expected to complete the return statement. Additionally, this set contains only the problems for which the canonical solution has a "simple" return statement consisting only of a line of the form `return VARIABLE\_NAME`. There are 37 samples.
    - Year released: 2023
    - Number of few shot examples: 0
    - Random baseline accuracy: 0%
58. HumanEval Python complex return statement code generation
    - Description: HumanEval Pythom complex return statament is an easier variant of HumanEval Python in which the model is provided all of the canonical solution with the exception of the return statement and is expected to complete the return statement. Additionally, this set contains only the problems for which the canonical solution does not have a "simple" return statement as defined above. There are 127 samples.
    - Year released: 2023
    - Number of few shot examples: 0
    - Random baseline accuracy: 0%

### Long Context Gauntlet

We've included three different tasks for long (> 4000 tokens) context length evals. They are meant as litmus tests for a model's ability to properly utilize it's longer context length, which is often the result of fine-tuning after pre-training. For some of these datasets, we explicitly create sets where the required information is located in different sections of the input context, either the beginning, middle, or end of the input context.

1. HotPotQAXL
    - Description: (HotPotQA)[https://hotpotqa.github.io/] is originally a dataset of ten documents and a question requiring comprehension of one or more of the supplied documents. The non-related documents are completely unrelated and called "distractor" documents. To extend this to longer context lengths, we randomly sample documents from the full set of documents across the dataset, adding them to the current datapoint until the set of documents and its question fills the current context length. We insert the "gold" document(s) (the document(s) containing the information that answers the question) within the first third, second third, or last third of the context length.
    - Lengths: 2k, 4k, 8k, 16k, 32k, 64k
    - Locations: beginning, middle, end
2. Key Value Pairs (Needle In a Haystack)
    - Description: We construct a `.json` of key value pairs, where both the key and value are random hashes, in the style of (Lost in the Middle)[https://github.com/nelson-liu/lost-in-the-middle]. We ask the model to produce a value given a key from a specific key value pair found int he json. The pair is correspondingly located in the first third, second third, or last third of the json.
    - Lengths: 2k, 4k, 8k, 16k, 32k, 64k
    - Locations: beginning, middle, end
2. WikiQA Numeric
    - Description: (WikiQA Numeric)[https://huggingface.co/datasets/abacusai/WikiQA-Altered_Numeric_QA] is a Wikipedia Question Answering dataset with a focus on questions with numeric answers. We preprocess the data only to easily parse it for our framework.
    - Lengths: 2k, 4k, 8k, 16k
    - Locations: N/A
=======
    - Random baseline accuracy: 0%
>>>>>>> 60cdd0be
<|MERGE_RESOLUTION|>--- conflicted
+++ resolved
@@ -252,7 +252,6 @@
     - Description: HumanEval JS consists of 164 Javscript programming challenges, in which the model is presented with the method signature and docstring comment for a Javacript program and is expected to complete the program. We then test the resultant code’s functional correctness on a number of test input/output pairs. The JS translation of HumanEval comes from the [CodeGeex](https://huggingface.co/datasets/THUDM/humaneval-x/viewer/cpp) project.
     - Year released: 2022
     - Number of few shot examples: 0
-<<<<<<< HEAD
     - Random baseline accuracy: 0%
 54. HumanEval Python 25% code generation
     - Description: HumanEval Python 25% is an easier variant of HumanEval Python in which in addition to the original method signature, the model is also provided 25% of the lines in the canonical solution and expected to complete the reaminder of the program. It consists of 164 samples.
@@ -295,7 +294,4 @@
 2. WikiQA Numeric
     - Description: (WikiQA Numeric)[https://huggingface.co/datasets/abacusai/WikiQA-Altered_Numeric_QA] is a Wikipedia Question Answering dataset with a focus on questions with numeric answers. We preprocess the data only to easily parse it for our framework.
     - Lengths: 2k, 4k, 8k, 16k
-    - Locations: N/A
-=======
-    - Random baseline accuracy: 0%
->>>>>>> 60cdd0be
+    - Locations: N/A