--- conflicted
+++ resolved
@@ -21,11 +21,7 @@
 from rich.traceback import install
 from transformers import PreTrainedTokenizerBase
 
-<<<<<<< HEAD
-# from llmfoundry.models import MPTForCausalLM
-=======
 install()
->>>>>>> 57289699
 from llmfoundry.models.model_registry import COMPOSER_MODEL_REGISTRY
 from llmfoundry.utils.builders import (add_metrics_to_eval_loaders,
                                        build_evaluators, build_logger,
