--- conflicted
+++ resolved
@@ -24,13 +24,9 @@
 from composer.models import HuggingFaceModel
 from composer.utils import dist
 
-<<<<<<< HEAD
 from llmfoundry.eval.metrics.nlp import InContextLearningGenerationF1Score
-from llmfoundry.models.layers.attention import is_flash_v2_installed
-=======
 from llmfoundry.models.layers.attention import (is_flash_v1_installed,
                                                 is_flash_v2_installed)
->>>>>>> 2e4f4b2f
 
 if is_flash_v2_installed():
     try:  # This try...except is needed because transformers requires it despite the 'if' statement above
