# Copyright 2022 MosaicML LLM Foundry authors
# SPDX-License-Identifier: Apache-2.0

"""Run the eval loop asynchronously as part of a MosaicML platform run.

This callback is currently experimental. The API may change in the future.
"""

import logging
import os
import warnings
from collections import Counter
from pathlib import Path
from typing import Any, Dict, List, Optional, Tuple, Union

from composer.callbacks import CheckpointSaver
from composer.core import Callback, Event, State, Time, Timestamp, TimeUnit
from composer.loggers import Logger
from composer.loggers.mosaicml_logger import (MOSAICML_PLATFORM_ENV_VAR,
                                              RUN_NAME_ENV_VAR)
from composer.utils import dist
from composer.utils.file_helpers import list_remote_objects
from composer.utils.misc import create_interval_scheduler

from mcli import Run, RunConfig, create_run, get_run

log = logging.getLogger(__name__)

REQUIRED_PARAMS_FOR_EVAL = {
    'device_eval_batch_size',
    'icl_tasks',  # only required for eval, may not be specified in pure training
    'max_seq_len',
    'model',  # converted into models
    'tokenizer',  # converted into models
}
OPTIONAL_PARAMS_FOR_EVAL = {
    'dist_timeout',
    'eval_gauntlet',
    'eval_loader',
    'fsdp_config',
    'eval_subset_num_batches',
    'icl_subset_num_batches',
    'loggers',
    'precision',
    'python_log_level',
    'seed',
}

RUN_NAME_PREFIX = 'eval'
MAX_RUN_NAME_BASE_LENGTH = 55


def get_run_name(training_run_name: str, current_interval: str) -> str:
    """Get the new eval run name.

    Args:
        training_run_name: The name of the current training run
        current_interval: The current interval string of the training run

    Returns:
        The new run name
    """
    name_without_uuid_suffix = training_run_name.rsplit('-', 1)[0]

    max_length = MAX_RUN_NAME_BASE_LENGTH - len(RUN_NAME_PREFIX) - len(
        current_interval) - 2

    # A run name that is too long will fail a createRun call
    if len(name_without_uuid_suffix) > max_length:
        new_name = name_without_uuid_suffix[:max_length]
        log.warning(
            f'Training run name {name_without_uuid_suffix} may be too long,' +
            f' truncating to {new_name}')
        name_without_uuid_suffix = new_name

    return f'{RUN_NAME_PREFIX}-{current_interval}-{name_without_uuid_suffix}'


def get_eval_parameters(
    parameters: Dict[str, Any],
    checkpoint: str,
    training_run_name: str,
) -> Dict[str, Any]:
    """Get the parameters needed for the eval run.

    Args:
        parameters: The parameters from the training run
        checkpoint: The path to the latest checkpoint
        training_run_name: The name of the training run

    Returns:
        The parameters needed for the eval run as a dict
    """
    looking_for = REQUIRED_PARAMS_FOR_EVAL.copy()

    # Go through all parameters and pull out the ones needed for eval
    subset_keys = {}
    for key in parameters:
        if key in OPTIONAL_PARAMS_FOR_EVAL:
            subset_keys[key] = parameters[key]
        elif key in REQUIRED_PARAMS_FOR_EVAL:
            subset_keys[key] = parameters[key]
            looking_for.remove(key)

    if looking_for:
        raise Exception(
            f'Missing the following required parameters for async eval: {looking_for}'
        )

    for logger, config in subset_keys.get('loggers', {}).items():
        if logger == 'wandb':
            config['group'] = config.pop('name', training_run_name)

        # mlflow currently does not support grouping, so this will just launch
        # a new mlflow run

    # Create new eval models list
    model = subset_keys.pop('model')

    model_name = model.get('name', None)
    if not model_name:
        raise Exception(f'Async evaluation requires "name" keys for models')
    new_models = {
        'model_name': model_name,
        'model': model,
        'load_path': checkpoint
    }

    tokenizer = subset_keys.pop('tokenizer', None)
    if tokenizer is not None:
        new_models['tokenizer'] = tokenizer
    subset_keys['models'] = [new_models]
    return subset_keys


def validate_interval(interval: Union[str, int, Time],
                      save_interval: Union[str, int, Time]) -> Time:

    new_save_interval = Time.from_input(save_interval, TimeUnit.EPOCH)
    async_interval = Time.from_input(interval, TimeUnit.EPOCH)

    if new_save_interval.unit != async_interval.unit:
        raise ValueError(
            'Save interval and async eval interval must be in the same unit')
    if async_interval < new_save_interval:
        raise ValueError(
            'Async eval interval must be equal or greater (less frequent) than save interval'
        )
    if async_interval.value % new_save_interval.value != 0:
        raise ValueError(
            'Async eval interval must be a multiple of save interval')
    return async_interval


def validate_eval_run_config(
        eval_run_config: Optional[Dict[str, Any]]) -> Dict[str, Any]:

    if not eval_run_config:
        return {}

    run_config = eval_run_config.copy()

    supported_keys = {'image', 'command', 'compute', 'scheduling'}
    found_unsupported = set()
    for key in run_config:
        if key not in supported_keys:
            found_unsupported.add(key)

    if found_unsupported:
        raise ValueError(
            f'Unsupported eval run config keys found: {", ".join(found_unsupported)}'
            + f'. Supported keys: {supported_keys}')

    return run_config


class AsyncEval(Callback):
    """Run the eval loop asynchronously as part of a MosaicML platform run.

    This callback is currently experimental. The API may change in the future.

    Args:
        training_params: Dict[str, Any]: The parameter config from the training run
        interval: Union[str, int, Time]: The interval describing how often eval runs should be
            launched. If an integer, it will be assumed to be in :attr:`.TimeUnit.EPOCH`.
<<<<<<< HEAD
            Otherwise, the unit must be either :attr:`.TimeUnit.EPOCH` or :attr:`.TimeUnit.BATCH`.
        compute: Optional[Union[ComputeConfig, Dict[str, Any]]]: The compute configuration to
            use for the eval run. If not provided, the same cluster as the current run and a
            single, full GPU node will be used.
=======
            Otherwise, the unit must be either :attr:`.TimeUnit.EPOCH`, :attr:`.TimeUnit.BATCH`,
            :attr:`.TimeUnit.TOKEN`, or :attr:`.TimeUnit.SAMPLE`.
        eval_run_config: Optional[Dict[str, Any]]: A subset of mcli run config values to use
            for the eval run. If not specified, any fields from run config will be created
            dynamically from the training run config and the interval. The following fields
            are supported:
            - ``image``: Image of the eval run. Default: same as training run
            - ``command``: Command to run for the eval run. Default: calls
                `composer scripts/eval/eval.py $PARAMETERS`. If custom setup is needed,
                the command should include calling the eval script with $PARAMETERS
            - ``compute``: Compute to use for the eval run. Default: same cluster as
                the training run and a single node (8 GPUs)
            - ``scheduling``: Scheduling to use for the eval run. Default: same as training run

            All fields are optional, but if specified, must be valid for a mcli run config. We
            provide this optional config to give you the most flexibility in customizing the eval
            run, but it is recommended to use the default values unless you have a specific use case
>>>>>>> 25599294
    """

    def __init__(
        self,
        training_params: Dict[str, Any],
        interval: Union[str, int, Time],
        eval_run_config: Optional[Dict[str, Any]] = None,
    ):

        self.compute = compute

        # Run these during init to fail fast in any of the error cases
        for required in ('save_interval', 'save_folder'):
            if required not in training_params:
                raise ValueError(f'{required} required for async eval')
<<<<<<< HEAD
        self.checkpoint_save_folder = training_config['save_folder']
        self.training_config = training_config
=======

        self.checkpoint_save_folder = training_params['save_folder']
        self.training_params = training_params
        self.eval_run_config = validate_eval_run_config(eval_run_config)
        self.interval = validate_interval(interval,
                                          self.training_params['save_interval'])
        self.check_interval = create_interval_scheduler(
            interval,
            # There is a custom close to ensure that the final checkpoint
            # (which is the most important) is evaled after it is written
            include_end_of_training=False,
        )
        self.last_checkpoint: Optional[str] = None
>>>>>>> 25599294

        self.current_run = self._get_current_run()
        get_eval_parameters(
            parameters=training_params,
            checkpoint='test',
            training_run_name=self.current_run.name,
        )

        # Validate the interval (how often to launch eval runs)
        self.interval = validate_interval(interval,
                                          self.training_config['save_interval'])

        # Configures how often to check for new checkpoints
        self.check_interval = Time(max(self.interval.value // 5, 1),
                                   self.interval.unit)

        # Keep track of checkpoints by interval that have already been evaled
        # Format: {interval: (checkpoint, run_name)}
        self.checkpoints_evaled: Dict[Time, Tuple[str, str]] = {}

        # Scheduling is based on the check interval, while _get_checkpoints_and_launch_runs
        # will only launch runs at the interval
        self.is_at_check_interval = create_interval_scheduler(
            self.check_interval,
            # There is a custom close to ensure that the final checkpoint
            # (which is the most important) is evaled after it is written
            include_end_of_training=False,
        )

        log.info('Initialized AsyncEval callback. Will generate runs at ' +
                 f'interval {interval}, checking at {self.check_interval}')

    def state_dict(self) -> Dict[str, Any]:
        checkpoints_evaled = []
        for i, (c, rn) in self.checkpoints_evaled.items():
            interval_dict = {
                'value': i.value,
                'unit': i.unit.value,
            }
            checkpoints_evaled.append((interval_dict, c, rn))

        return {
            'checkpoints_evaled': checkpoints_evaled,
        }

    def load_state_dict(self, state_dict: Dict[str, Any]):
        previous_checkpoints_evaled = state_dict.get('checkpoints_evaled', [])
        if previous_checkpoints_evaled:
            for (i, c, rn) in previous_checkpoints_evaled:
                interval = Time(i['value'], TimeUnit(i['unit']))
                self.checkpoints_evaled[interval] = (c, rn)

            log.info(
                f'Loaded previous checkpoints evaled: {self.checkpoints_evaled}'
            )

    @staticmethod
    def _get_ready_sharded_checkpoints(
        checkpointer_checkpoints: Dict[str, Timestamp],
        remote_files: List[str],
    ) -> Dict[str, Timestamp]:
        """Identify checkpoints ready to be evaled based on remote files.

        This has special logic for sharded checkpoints to consider checkpoints composed
        of multiple shards (one per gpu) and metadata

        Args:
            checkpointer_checkpoints: All checkpoints from the checkpointer state
            remote_files: List of remote files in the save folder

        Returns:
            Dict of checkpoints that are complete and ready to be evaled
        """
        # Count the number of shards for each checkpoint group
        remote_file_group_counts = Counter()
        for f in remote_files:
            interval_path = Path(f).parts[-2]
            remote_file_group_counts[interval_path] += 1

        # Check if all shards are present for each checkpoint group
        checkpoints_to_eval = {}
        for checkpoint, interval in checkpointer_checkpoints.items():
            # eg {save_folder}/ep0-ba1/.
            interval_path = Path(checkpoint).parts[-2]

            # expecting one shard per gpu + 1 for metadata
            expected_shard_count = dist.get_world_size() + 1
            if remote_file_group_counts[interval_path] != expected_shard_count:
                log.debug(
                    f'Checkpoint {checkpoint} not fully uploaded (missing shards '
                    +
                    f'{remote_file_group_counts[interval_path]}/{expected_shard_count}), skipping'
                )
                continue

            checkpoints_to_eval[interval_path] = interval

        return checkpoints_to_eval

    @staticmethod
    def _get_ready_single_checkpoints(
        checkpointer_checkpoints: Dict[str, Timestamp],
        remote_checkpoints: List[str],
    ) -> Dict[str, Timestamp]:
        """Identify checkpoints ready to be evaled based on remote checkpoints.

        This is much simpler than the sharded case, because there is only one file

        Args:
            checkpointer_checkpoints: All checkpoints from the checkpointer state
            remote_checkpoints: List of remote checkpoints in the save folder

        Returns:
            Dict of checkpoints that are complete and ready to be evaled
        """
        unique_remote_checkpoints = set(remote_checkpoints)

        checkpoints_to_eval = {}
        for checkpoint, interval in checkpointer_checkpoints.items():
            # eg {save_folder}/ep0-ba1-rank0.pt
            interval_path = Path(checkpoint).parts[-1]

            if checkpoint not in unique_remote_checkpoints:
                log.debug(
                    f'Checkpoint {checkpoint} not fully uploaded, skipping')
                continue

            checkpoints_to_eval[interval_path] = interval
        return checkpoints_to_eval

    def _get_checkpoints_and_launch_runs(self, state: State):
        """Get the latest checkpoint from the training run.

        Args:
            state: The current state of the training run

        Returns:
            Returns checkpoints that have not been evaled
        """
        checkpointer = None
        for callback in state.callbacks:
            if isinstance(callback, CheckpointSaver):
                checkpointer = callback
                break

        if not checkpointer:
            warnings.warn('No checkpoint saver callback found. Skipping eval')
            return

        if not checkpointer.all_saved_checkpoints_to_timestamp:
            log.debug(
                'No saved checkpoints found on the checkpointer. Skipping eval')
            return

        log.debug(
            f'Found {len(checkpointer.all_saved_checkpoints_to_timestamp)} ' +
            f'checkpoints: {checkpointer.all_saved_checkpoints_to_timestamp}')

        remote_checkpoints = list_remote_objects(self.checkpoint_save_folder)

        if not remote_checkpoints:
            log.debug('No saved checkpoints found yet on remote. Skipping eval')
            return

        if state.fsdp_elastic_sharded_enabled:
            checkpoints_to_eval = self._get_ready_sharded_checkpoints(
                checkpointer.all_saved_checkpoints_to_timestamp,
                remote_checkpoints)
        else:
            checkpoints_to_eval = self._get_ready_single_checkpoints(
                checkpointer.all_saved_checkpoints_to_timestamp,
                remote_checkpoints)

        for checkpoint_interval_path, checkpoint_timestamp in checkpoints_to_eval.items(
        ):
            checkpoint_interval = checkpoint_timestamp.get(self.interval.unit)
            if checkpoint_interval.value % self.interval.value != 0:
                log.debug(
                    f'Checkpoint {checkpoint_interval_path} ({checkpoint_interval}) is '
                    + f'not at an eval interval ({self.interval}), skipping')
                continue
            if checkpoint_interval in self.checkpoints_evaled:
                continue  # Skip checkpoints that have already been evaled

            full_checkpoint_path = f'{self.checkpoint_save_folder}/{checkpoint_interval_path}'
            eval_run = self.launch_run(full_checkpoint_path,
                                       checkpoint_interval)
            self.checkpoints_evaled[checkpoint_interval] = (
                full_checkpoint_path,
                eval_run.name,
            )

    def run_event(self, event: Event, state: State, logger: Logger) -> None:
        del logger

        should_launch_run = all([
            state.get_elapsed_duration() is not None,
            # could also skip check intervals before the first async eval interval,
            # but this may make the scheduler more complicated
            self.is_at_check_interval(state, event),
            dist.get_global_rank() == 0,
        ])

        if should_launch_run:
            self._get_checkpoints_and_launch_runs(state)

    def close(self, state: State, logger: Logger) -> None:
        del logger

        if dist.get_global_rank() != 0:
            return

<<<<<<< HEAD
        # Eval any remaining checkpoints
        self._get_checkpoints_and_launch_runs(state)

        # Eval the latest checkpoint
        latest_timestamp = state.timestamp.get(self.interval.unit)
        if latest_timestamp not in self.checkpoints_evaled:
            save_latest_filename = self.training_config.get(
                'save_latest_filename', None)
=======
        save_latest_filename = self.training_params.get('save_latest_filename',
                                                        None)
>>>>>>> 25599294

            if not save_latest_filename:
                rank = dist.get_global_rank()
                save_latest_filename = f'latest-rank{rank}.pt'

            checkpoint = f'{self.checkpoint_save_folder}/{save_latest_filename}'

            eval_run = self.launch_run(checkpoint, latest_timestamp)
            self.checkpoints_evaled[latest_timestamp] = (checkpoint,
                                                         eval_run.name)

        log.info(
            f'AsyncEval callback finished. Launched {len(self.checkpoints_evaled)} eval runs:'
        )
        for interval, (checkpoint, run_name) in self.checkpoints_evaled.items():
            log.info(f'  {interval}: {checkpoint}, {run_name}')

    def _get_current_run(self) -> Run:
        if os.environ.get(MOSAICML_PLATFORM_ENV_VAR,
                          'false').lower() == 'false':
            raise RuntimeError(
                'AsyncEval callback is only supported when running on the MosaicML platform'
            )

        run_name = os.environ.get(RUN_NAME_ENV_VAR, None)
        if not run_name:
            raise RuntimeError(
                'RUN_NAME environment variable must be set to use the AsyncEval callback'
            )

        # Allows the MapiException to be raised if the run doesn't exist
        return get_run(run_name, include_details=True)

    def launch_run(self, checkpoint: str, current_interval: Time) -> Run:
        """Launch a new eval run.

        Args:
            checkpoint: The checkpoint to eval
            current_interval: The interval of the checkpoint

        Returns:
            The launched run (mcli.Run type)
        """
        log.info(f'Launching eval run for {checkpoint} at {current_interval}')

        cfg = self.current_run.submitted_config
        default_compute = {
            'gpus': 8,
            'cluster': self.current_run.cluster,
        }

        run_name = get_run_name(self.current_run.name, str(current_interval))

        params = get_eval_parameters(
            parameters=self.training_params,
            checkpoint=checkpoint,
            training_run_name=self.current_run.name,
        )
        params['run_name'] = run_name

        integrations = cfg.integrations
        found_llm_foundry, installation_path = False, 'llm-foundry'
        for i in integrations:
            if i['integration_type'] != 'git_repo':
                continue

            if not i['git_repo'].endswith('llm-foundry'):  # detects forks
                continue

            found_llm_foundry = True
            if i.get('path'):
                installation_path = i['path']

        if not found_llm_foundry:
            from llmfoundry import __version__ as latest_foundry_version

            # If github integration is not found, foundry is likely installed
            # through the run command. In this case, we'll add the integration
            # so the eval run will still work. However, it could cause unexpected
            # behaviors because its not using custom repos or branches specified
            # in the training run. For this reason, we'll log a warning
            version = f'v{latest_foundry_version}'
            log.warning(
                'No github integration found for llm-foundry. Adding installation '
                + f'to eval run for latest foundry release ({version}). ' +
                'To use a fork, custom branch, or custom version, configure ' +
                'llm-foundry installation through a github integration')
            integrations.append({
                'integration_type': 'git_repo',
                'git_repo': 'mosaicml/llm-foundry',
                'git_branch': version,
                'pip_install': '-e .[gpu]',
                'ssh_clone': False,
            })

        # This will record the timestamp and make it available for grouping
        # and plotting in wandb
        metadata = cfg.metadata
        metadata['eval_timestamp'] = current_interval.value
        metadata['eval_timestamp_unit'] = current_interval.unit.value

        # TODO: This just runs an eval run, but we also want to attach the
        # deployment, which would require a hf conversion and parametrizing the
        # dependent_deployment in the run config
        default_command = f'cd {installation_path}/scripts \n composer eval/eval.py $PARAMETERS'
        run_config = RunConfig(
            name=run_name,
            image=self.eval_run_config.get('image', self.current_run.image),
            command=self.eval_run_config.get('command', default_command),
            compute=self.eval_run_config.get('compute', default_compute),
            scheduling=self.eval_run_config.get(
                'scheduling',
                self.current_run.submitted_config.scheduling,
            ),
            integrations=integrations,
            env_variables=cfg.env_variables,
            metadata=cfg.metadata,
            parameters=params,
        )

        log.info(f'Creating new run with config: \n{run_config}')
        new_run = create_run(run_config)
        log.info(f'Launched new run {new_run.name} inside eval loop')
        return new_run<|MERGE_RESOLUTION|>--- conflicted
+++ resolved
@@ -183,12 +183,6 @@
         training_params: Dict[str, Any]: The parameter config from the training run
         interval: Union[str, int, Time]: The interval describing how often eval runs should be
             launched. If an integer, it will be assumed to be in :attr:`.TimeUnit.EPOCH`.
-<<<<<<< HEAD
-            Otherwise, the unit must be either :attr:`.TimeUnit.EPOCH` or :attr:`.TimeUnit.BATCH`.
-        compute: Optional[Union[ComputeConfig, Dict[str, Any]]]: The compute configuration to
-            use for the eval run. If not provided, the same cluster as the current run and a
-            single, full GPU node will be used.
-=======
             Otherwise, the unit must be either :attr:`.TimeUnit.EPOCH`, :attr:`.TimeUnit.BATCH`,
             :attr:`.TimeUnit.TOKEN`, or :attr:`.TimeUnit.SAMPLE`.
         eval_run_config: Optional[Dict[str, Any]]: A subset of mcli run config values to use
@@ -206,7 +200,6 @@
             All fields are optional, but if specified, must be valid for a mcli run config. We
             provide this optional config to give you the most flexibility in customizing the eval
             run, but it is recommended to use the default values unless you have a specific use case
->>>>>>> 25599294
     """
 
     def __init__(
@@ -222,24 +215,10 @@
         for required in ('save_interval', 'save_folder'):
             if required not in training_params:
                 raise ValueError(f'{required} required for async eval')
-<<<<<<< HEAD
-        self.checkpoint_save_folder = training_config['save_folder']
-        self.training_config = training_config
-=======
 
         self.checkpoint_save_folder = training_params['save_folder']
         self.training_params = training_params
         self.eval_run_config = validate_eval_run_config(eval_run_config)
-        self.interval = validate_interval(interval,
-                                          self.training_params['save_interval'])
-        self.check_interval = create_interval_scheduler(
-            interval,
-            # There is a custom close to ensure that the final checkpoint
-            # (which is the most important) is evaled after it is written
-            include_end_of_training=False,
-        )
-        self.last_checkpoint: Optional[str] = None
->>>>>>> 25599294
 
         self.current_run = self._get_current_run()
         get_eval_parameters(
@@ -250,7 +229,7 @@
 
         # Validate the interval (how often to launch eval runs)
         self.interval = validate_interval(interval,
-                                          self.training_config['save_interval'])
+                                          self.training_params['save_interval'])
 
         # Configures how often to check for new checkpoints
         self.check_interval = Time(max(self.interval.value // 5, 1),
@@ -452,7 +431,6 @@
         if dist.get_global_rank() != 0:
             return
 
-<<<<<<< HEAD
         # Eval any remaining checkpoints
         self._get_checkpoints_and_launch_runs(state)
 
@@ -461,10 +439,6 @@
         if latest_timestamp not in self.checkpoints_evaled:
             save_latest_filename = self.training_config.get(
                 'save_latest_filename', None)
-=======
-        save_latest_filename = self.training_params.get('save_latest_filename',
-                                                        None)
->>>>>>> 25599294
 
             if not save_latest_filename:
                 rank = dist.get_global_rank()
