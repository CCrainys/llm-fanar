# Copyright 2022 MosaicML LLM Foundry authors
# SPDX-License-Identifier: Apache-2.0

import functools
import logging
import os
import re
import warnings
from collections import OrderedDict
from typing import Any, Dict, Iterable, List, Optional, Tuple, Union

import torch
from composer import algorithms
from composer.callbacks import (EarlyStopper, Generate, LRMonitor,
                                MemoryMonitor, OptimizerMonitor,
                                RuntimeEstimator, SpeedMonitor)
from composer.core import Algorithm, Callback, Evaluator
from composer.datasets.in_context_learning_evaluation import \
    get_icl_task_dataloader
from composer.loggers import (InMemoryLogger, LoggerDestination, MLFlowLogger,
                              TensorboardLogger, WandBLogger)
from composer.optim import DecoupledAdamW
from composer.optim.scheduler import (ComposerScheduler,
                                      ConstantWithWarmupScheduler,
                                      CosineAnnealingWithWarmupScheduler,
                                      LinearWithWarmupScheduler)
from composer.utils import dist
from omegaconf import DictConfig, ListConfig
from omegaconf import OmegaConf as om
from torch.optim.optimizer import Optimizer
from transformers import AutoTokenizer, PreTrainedTokenizerBase

from llmfoundry.callbacks import (AsyncEval, EvalGauntlet, FDiffMetrics,
                                  GlobalLRScaling, HuggingFaceCheckpointer,
                                  LayerFreezing, MonolithicCheckpointSaver,
                                  ScheduledGarbageCollector)
from llmfoundry.data.dataloader import build_dataloader
from llmfoundry.optim import (DecoupledAdaLRLion, DecoupledClipLion,
                              DecoupledLionW, DecoupledLionW_8bit)
from llmfoundry.optim.scheduler import InverseSquareRootWithWarmupScheduler
from llmfoundry.tokenizers.tiktoken import TiktokenTokenizerWrapper

log = logging.getLogger(__name__)


def build_evaluators(
    eval_loader_config: Optional[Union[DictConfig, ListConfig]],
    icl_tasks_config: Optional[Union[str, ListConfig]],
    eval_gauntlet_config: Optional[Union[str, DictConfig]],
    *,
    tokenizer: PreTrainedTokenizerBase,
    device_eval_batch_size: int,
    icl_seq_len: int,
    fewshot_random_seed: Optional[int],
    icl_subset_num_batches: Optional[int],
) -> Tuple[List[Evaluator], List[str], Optional[EvalGauntlet]]:

    evaluators = []
    if eval_loader_config is not None:
        evaluators = build_eval_loaders(
            eval_loader_config,
            tokenizer,
            device_eval_batch_size,
        )

    logger_keys = []
    eval_gauntlet_callback = None
    if icl_tasks_config is not None:
        icl_evaluators, logger_keys, eval_gauntlet_callback = build_icl_data_and_gauntlet(
            icl_tasks_config,
            eval_gauntlet_config,
            tokenizer,
            device_eval_batch_size,
            icl_seq_len,
            fewshot_random_seed,
            icl_subset_num_batches,
        )
        evaluators.extend(icl_evaluators)

    return evaluators, logger_keys, eval_gauntlet_callback


def build_eval_loaders(
    eval_loader_config: Union[DictConfig, ListConfig],
    tokenizer: PreTrainedTokenizerBase,
    device_eval_batch_size: int,
) -> List[Evaluator]:
    evaluators: List[Evaluator] = []
    if isinstance(eval_loader_config, ListConfig):
        eval_configs: ListConfig = eval_loader_config
        is_multi_eval = True
    else:
        eval_configs = ListConfig([eval_loader_config])
        is_multi_eval = False

    for eval_config in eval_configs:
        eval_dataloader = build_dataloader(eval_config, tokenizer,
                                           device_eval_batch_size)
        eval_loader: Evaluator = Evaluator(
            label=f'eval/{eval_config.label}' if is_multi_eval else 'eval',
            dataloader=eval_dataloader,
            # Load the eval data to fail fast. metrics will get added
            # later in add_metrics_to_eval_loaders, after the model is loaded
            metric_names=[],
        )
        evaluators.append(eval_loader)
    return evaluators


def add_metrics_to_eval_loaders(
    evaluators: List[Evaluator],
    metric_names: List[str],
) -> List[Evaluator]:
    eval_loaders, other_evaluators = [], []
    for evaluator in evaluators:
        if evaluator.metric_names == []:
            evaluator.metric_names = metric_names
            eval_loaders.append(evaluator)
        else:
            other_evaluators.append(evaluator)

    # Put the base eval_loaders first
    return eval_loaders + other_evaluators


def build_icl_data_and_gauntlet(
    icl_tasks_config: Union[str, ListConfig],
    eval_gauntlet_config: Optional[Union[str, DictConfig]],
    tokenizer: PreTrainedTokenizerBase,
    device_eval_batch_size: int,
    icl_seq_len: int,
    fewshot_random_seed: Optional[int],
    icl_subset_num_batches: Optional[int] = None
) -> Tuple[List[Evaluator], List[str], Optional[EvalGauntlet]]:
    icl_evaluators, logger_keys = build_icl_evaluators(
        icl_tasks_config,
        tokenizer,
        icl_seq_len,
        device_eval_batch_size,
        fewshot_random_seed=fewshot_random_seed,
        icl_subset_num_batches=icl_subset_num_batches)
    eval_gauntlet_cb = None
    if eval_gauntlet_config is not None:
        if isinstance(eval_gauntlet_config, str):
            with open(eval_gauntlet_config, 'r') as icl_f:
                eval_gauntlet_cfg = om.load(icl_f)
            eval_gauntlet = eval_gauntlet_cfg.eval_gauntlet
        elif isinstance(eval_gauntlet_config, DictConfig):  # pyright: ignore
            eval_gauntlet = eval_gauntlet_config
        else:
            raise ValueError(
                f'Got invalid type for eval_gauntlet_config: {type(eval_gauntlet_config)}'
            )
        eval_gauntlet.logger_keys = logger_keys
        eval_gauntlet.benchmark_sizes = {
            e.label: e.dataloader.num_samples for e in icl_evaluators
        }
        eval_gauntlet_cb = EvalGauntlet(**eval_gauntlet)
    return icl_evaluators, logger_keys, eval_gauntlet_cb


def build_callback(
    name: str,
    kwargs: Union[DictConfig, Dict[str, Any]],
    config: Any = None,
) -> Callback:
    if name == 'lr_monitor':
        return LRMonitor()
    elif name == 'memory_monitor':
        return MemoryMonitor()
    elif name == 'speed_monitor':
        return SpeedMonitor(window_size=kwargs.get('window_size', 1),
                            gpu_flops_available=kwargs.get(
                                'gpu_flops_available', None))
    elif name == 'fdiff':
        return FDiffMetrics(**kwargs)
    elif name == 'runtime_estimator':
        return RuntimeEstimator()
    elif name == 'optimizer_monitor':
        return OptimizerMonitor(log_optimizer_metrics=kwargs.get(
            'log_optimizer_metrics', True),)
    elif name == 'generate_callback':
        prompts = kwargs.pop('prompts')
        interval = kwargs.pop('interval', None)
        # Generate callback used to be batch_log_interval, so this is for backwards compatibility
        if interval is None:
            batch_log_interval: str = kwargs.pop('batch_log_interval', '')
            if batch_log_interval:
                interval = f'{batch_log_interval}ba'
                warnings.warn(
                    ('generate_callback.batch_log_interval is deprecated and will be removed in a future release.'
                     f'Please use interval: {interval}'),
                    DeprecationWarning,
                )
            else:
                raise KeyError(
                    '"interval" must be specified with generate callback')
        return Generate(prompts=list(prompts), interval=interval, **kwargs)
    elif name == 'global_lr_scaling':
        return GlobalLRScaling(**kwargs)
    elif name == 'layer_freezing':
        return LayerFreezing(**kwargs)
    elif name == 'mono_ckpt_saver':
        return MonolithicCheckpointSaver(**kwargs)
    elif name == 'scheduled_gc':
        return ScheduledGarbageCollector(**kwargs)
    elif name == 'early_stopper':
        return EarlyStopper(**kwargs)
    elif name == 'hf_checkpointer':
        if isinstance(kwargs, DictConfig):
            kwargs = om.to_object(kwargs)  # pyright: ignore
        return HuggingFaceCheckpointer(**kwargs)
    elif name == 'async_eval':
        if config is None:
            raise ValueError(
                'Parameters config is required for async eval callback')

        return AsyncEval(**kwargs, training_params=config)
    else:
        raise ValueError(f'Not sure how to build callback: {name}')


def build_logger(name: str, kwargs: Dict[str, Any]) -> LoggerDestination:
    if name == 'wandb':
        return WandBLogger(**kwargs)
    elif name == 'tensorboard':
        return TensorboardLogger(**kwargs)
    elif name == 'in_memory_logger':
        return InMemoryLogger(**kwargs)
    elif name == 'mlflow':
        return MLFlowLogger(**kwargs)
    elif name == 'inmemory':
        return InMemoryLogger(**kwargs)
    else:
        raise ValueError(f'Not sure how to build logger: {name}')


def build_algorithm(name: str, kwargs: Dict[str, Any]) -> Algorithm:
    if name == 'gradient_clipping':
        return algorithms.GradientClipping(**kwargs)
    elif name == 'alibi':
        return algorithms.Alibi(**kwargs)
    elif name == 'gated_linear_units':
        return algorithms.GatedLinearUnits(**kwargs)
    elif name == 'low_precision_layernorm':
        return algorithms.LowPrecisionLayerNorm(**kwargs)
    else:
        raise ValueError(f'Not sure how to build algorithm: {name}')


def _extract_param_groups(
    model: torch.nn.Module,
    optimizer_config: Dict[str, Any],
) -> Union[Iterable[torch.Tensor], Iterable[Dict[str, Any]]]:
    """Extracts parameter groups defined in the optimizer config.

    The optimizer_config defines the optimizer args. It can additionally have key
    `disable_grad` which is a string or list of strings. If a string matches a
    parameter name, then that parameter will have `requires_grad=False`. This is
    useful for freezing parameters. It can additionally have a key
    `param_groups` which is a list of dicts. In this dict, key `param_str_match`
    defines a string; if a parameter name contains this string, then it will be
    in this parameter group. This is useful for grouping parameters together.
    The dict can also contain any other key that is a valid optimizer arg.
    Note: to handle name overlap conflicts, params are assigned to parameter
    groups and added to `param_groups` in the order that `param_str_match` appear
    in `param_groups`.

    Usage
    To disable gradient for all parameters that contain the string "norm" or "bias":
    ```
    optimizer_config: {
        "name": "decoupled_lionw",
        "lr": 1e-3,
        "weight_decay": 1e-2,
        "betas": [0.9, 0.999],
        "eps": 1e-8,
        "disable_grad": ["norm", "bias"]
    }
    ```

    To create and modify the optimizer parameters for all parameters that contain
    the string "norm" and "bias" separately:
    ```
    optimizer_config: {
        "name": "decoupled_lionw",
        "lr": 1e-3,
        "weight_decay": 1e-2,
        "betas": [0.9, 0.999],
        "eps": 1e-8,
        "param_groups": [
            {
                "param_str_match": "norm",
                "lr": 1e-4,
                "weight_decay": 0.0,
            },
            {
                "param_str_match": "bias",
                "lr": 5e-4,
                "weight_decay": 0.0,
            },
        ],
    }
    ```

    Args:
        model (torch.nn.Module): model to extract parameters from
        optimizer_config (Dict[str, Any]): optimizer config

    Returns:
        Union[Iterable[torch.Tensor], Iterable[Dict[str, Any]]]: an iterable of
            torch.Tensor's or dict's. Specifies what Tensors should be optimized
            and their param groupings.
    """
    if 'disable_grad' in optimizer_config.keys():
        str_matches = optimizer_config.pop('disable_grad')
        if isinstance(str_matches, str):
            str_matches = [str_matches]
        for str_match in str_matches:
            for n, p in model.named_parameters():
                if re.search(str_match, n):
                    p.requires_grad = False
                    log.debug(f'Setting `{n}.requires_grad = False`.')

    param_groups_config = optimizer_config.pop('param_groups', None)
    if param_groups_config is not None:
        params = []
        param_dict = OrderedDict((n, p) for n, p in model.named_parameters())

        log.debug(f'Default optimizer settings: {optimizer_config}.')
        for param_group_config in param_groups_config:
            str_match = param_group_config.pop('param_str_match')
            filter_fn = functools.partial(re.search, str_match)
            param_names = [n for n in param_dict.keys() if filter_fn(n)]
            group_params = {'params': [param_dict.pop(n) for n in param_names]}
            group_params.update(param_group_config)

            log.debug(
                f'Creating optimizer param_group with parameters: {param_names} ' +\
                f'(extracted using {str_match=}). The param_group optimizer ' +\
                f'setting overrides are: {param_group_config}.')

            params.append(group_params)

        params.insert(0, {'params': param_dict.values()})
        return params

    return model.parameters()


def build_optimizer(model: torch.nn.Module, name: str,
                    optimizer_config: Dict[str, Any]) -> Optimizer:

    params = _extract_param_groups(model, optimizer_config)

    if name == 'decoupled_adamw':
        return DecoupledAdamW(params, **optimizer_config)
    elif name == 'decoupled_lionw':
        return DecoupledLionW(params, **optimizer_config)
    elif name == 'clip_lion':
        return DecoupledClipLion(params, **optimizer_config)
    elif name == 'adalr_lion':
        return DecoupledAdaLRLion(params, **optimizer_config)
    elif name == 'decoupled_lionw_8b':
        return DecoupledLionW_8bit(params, **optimizer_config)
    else:
        raise ValueError(f'Not sure how to build optimizer: {name}')


def build_scheduler(name: str,
                    scheduler_config: Dict[str, Any]) -> ComposerScheduler:
    if name == 'constant_with_warmup':
        return ConstantWithWarmupScheduler(**scheduler_config)
    elif name == 'cosine_with_warmup':
        return CosineAnnealingWithWarmupScheduler(**scheduler_config)
    elif name == 'inv_sqrt_with_warmup':
        return InverseSquareRootWithWarmupScheduler(**scheduler_config)
    elif name == 'linear_decay_with_warmup':
        return LinearWithWarmupScheduler(**scheduler_config)
    else:
        raise ValueError(f'Not sure how to build scheduler: {name}')


def build_tokenizer(
        tokenizer_name: str,
        tokenizer_kwargs: Dict[str, Any]) -> PreTrainedTokenizerBase:
    os.environ['TRANSFORMERS_NO_ADVISORY_WARNINGS'] = '1'
    os.environ['TOKENIZERS_PARALLELISM'] = 'false'

    signal_file_path = f'.node_{dist.get_node_rank()}_local_rank0_completed_tokenizer_setup'

    if dist.is_available() and dist.is_initialized(
    ) and dist.get_world_size() > 1:
        # Make sure the tokenizer files are downloaded and cached first by local rank 0
        with dist.local_rank_zero_download_and_wait(signal_file_path):
            pass

    if tokenizer_name.startswith('tiktoken'):
        tokenizer = TiktokenTokenizerWrapper(**tokenizer_kwargs)
    else:
        tokenizer = AutoTokenizer.from_pretrained(tokenizer_name,
                                                  **tokenizer_kwargs)

        # HuggingFace does not respect the model_max_length kwarg, and overrides it with
        # min(kwargs['model_max_length'], original_config['model_max_length']), so we
        # explicitly set it here
        tokenizer.model_max_length = tokenizer_kwargs.get(
            'model_max_length',
            int(1e30),
        )

    if not hasattr(tokenizer, 'eos_token') or tokenizer.eos_token is None:
        raise ValueError(
            f'The tokenizer {tokenizer_name} must have an eos_token.')

    if dist.is_available() and dist.is_initialized(
    ) and dist.get_world_size() > 1:
        if dist.get_local_rank() == 0:
            with open(signal_file_path, 'wb') as f:
                f.write(b'local_rank0_completed_tokenizer_setup')

        dist.barrier()

        if dist.get_local_rank() == 0:
            os.remove(signal_file_path)

    return tokenizer


def build_icl_evaluators(
    icl_tasks: Union[str, ListConfig],
    tokenizer: PreTrainedTokenizerBase,
    default_max_seq_len: int,
    default_batch_size: int,
    destination_dir: Optional[str] = None,
    fewshot_random_seed: Optional[int] = None,
    icl_subset_num_batches: Optional[int] = None,
) -> Tuple[List[Evaluator], List[str]]:
    if destination_dir is None:
        destination_dir = os.getcwd()

    evaluators = []
    logger_keys = []

    icl_tasks_list = None
    if isinstance(icl_tasks, str):
        log.info(f'Extracting ICL task config from path: {icl_tasks}')
        with open(icl_tasks, 'r') as icl_f:
            icl_task_cfg = om.load(icl_f)
        icl_tasks_list = icl_task_cfg.icl_tasks
    else:
        icl_tasks_list = icl_tasks

    def _validate_cfg(icl_cfg: DictConfig):
        assert 'label' in icl_cfg
        assert 'dataset_uri' in icl_cfg and icl_cfg.dataset_uri is not None
        assert 'icl_task_type' in icl_cfg
        assert 'num_fewshot' in icl_cfg

        if 'metric_names' not in icl_cfg:
            if icl_cfg.icl_task_type == 'language_modeling':
                icl_cfg.metric_names = ['InContextLearningLMAccuracy']
            elif icl_cfg.icl_task_type == 'multiple_choice':
                icl_cfg.metric_names = [
                    'InContextLearningMultipleChoiceAccuracy'
                ]
            elif icl_cfg.icl_task_type == 'schema':
                icl_cfg.metric_names = [
                    'InContextLearningMultipleChoiceAccuracy'
                ]
            elif icl_cfg.icl_task_type == 'question_answering':
                icl_cfg.metric_names = ['InContextLearningQAAccuracy']
            elif icl_cfg.icl_task_type == 'code_evaluation':
                icl_cfg.metric_names = ['InContextLearningCodeEvalAccuracy']
            else:
                raise ValueError(
                    f'No metric_names defined, unable to build default metrics for icl_task_type={icl_cfg.icl_task_type}.'
                )

        if 'prompt_string' not in icl_cfg:
            icl_cfg.prompt_string = ''
        if 'example_delimiter' not in icl_cfg:
            icl_cfg.example_delimiter = '\n'
        if 'continuation_delimiter' not in icl_cfg:
            icl_cfg.continuation_delimiter = ' '
        if 'max_seq_len' not in icl_cfg:
            icl_cfg.max_seq_len = default_max_seq_len
        if 'batch_size' not in icl_cfg:
            icl_cfg.batch_size = default_batch_size
        if 'pass_at_k' not in icl_cfg:
            icl_cfg.pass_at_k = 1
        if 'num_beams' not in icl_cfg:
            icl_cfg.num_beams = 20


    for icl_cfg in icl_tasks_list:
        assert isinstance(icl_cfg, DictConfig)
        _validate_cfg(icl_cfg)
        for num_fewshot in list(icl_cfg.num_fewshot):
            if tokenizer.pad_token_id is None:
                # Current workaround to support GPT2 tokenizer with `pad_token_id = None`
                pad_tok_id = tokenizer.eos_token_id
            else:
                pad_tok_id = tokenizer.pad_token_id
            label = f'{icl_cfg.label}/{num_fewshot}-shot'
            metric_names = list(icl_cfg.metric_names)
            # TODO: fix Composer bug when copying local paths and destination exists
            destination_path = f'{destination_dir}/{icl_cfg.label}-{num_fewshot}.jsonl'
            if dist.get_local_rank() == 0 and os.path.exists(destination_path):
                os.remove(destination_path)
            dist.barrier()
<<<<<<< HEAD

            hf_parsing_map = icl_cfg.get('hf_parsing_map', {})
            hf_loading_vars = icl_cfg.get('hf_loading_vars', {}) 

=======
            early_stopping_criteria = icl_cfg.get('early_stopping_criteria',
                                                  None)
            if isinstance(early_stopping_criteria, ListConfig):
                early_stopping_criteria = om.to_container(
                    early_stopping_criteria)
            assert early_stopping_criteria is None or isinstance(
                early_stopping_criteria, list)
>>>>>>> 60cdd0be
            dataloaders = get_icl_task_dataloader(
                icl_cfg.icl_task_type,
                icl_cfg.dataset_uri,
                tokenizer,
                batch_size=icl_cfg.batch_size,
                max_seq_len=icl_cfg.max_seq_len,
                pad_tok_id=pad_tok_id,
                num_fewshot=num_fewshot,
                prompt_string=icl_cfg.prompt_string,
                example_delimiter=icl_cfg.example_delimiter,
                hf_loading_vars=hf_loading_vars, 
                hf_parsing_map=hf_parsing_map, 
                continuation_delimiter=icl_cfg.continuation_delimiter,
                question_prelimiter=icl_cfg.get('question_prelimiter', ''),
                destination_path=destination_path,
                fewshot_random_seed=icl_cfg.get('fewshot_random_seed', fewshot_random_seed),
                pass_at_k=icl_cfg.pass_at_k,
                generations_per_sample=icl_cfg.num_beams,
                has_categories=icl_cfg.get('has_categories', False),
                cot_delimiter=icl_cfg.get('cot_delimiter', ''),
<<<<<<< HEAD
                generation_kwargs=icl_cfg.get('generation_kwargs', {}),
                early_stopping_criteria=icl_cfg.get('early_stopping_criteria'),
                do_normalization=icl_cfg.get('do_normalization', True),
            )
=======
                early_stopping_criteria=early_stopping_criteria,
                do_normalization=icl_cfg.get('do_normalization', True))
>>>>>>> 60cdd0be
            if hasattr(
                    icl_cfg,
                    'has_categories') and icl_cfg.has_categories and isinstance(
                        dataloaders, dict):
                for category in dataloaders.keys():
                    logger_keys.extend([
                        f'metrics/{label}/{category}/{m}' for m in metric_names
                    ])
                    evaluators.append(
                        Evaluator(label=f'{label}/{category}',
                                  dataloader=dataloaders[category],
                                  metric_names=metric_names),)
            else:
                logger_keys.extend(
                    [f'metrics/{label}/{m}' for m in metric_names])
                evaluators.append(
                    Evaluator(label=label,
                              dataloader=dataloaders,
                              metric_names=metric_names,
                              subset_num_batches=icl_subset_num_batches))

    return evaluators, logger_keys<|MERGE_RESOLUTION|>--- conflicted
+++ resolved
@@ -509,12 +509,10 @@
             if dist.get_local_rank() == 0 and os.path.exists(destination_path):
                 os.remove(destination_path)
             dist.barrier()
-<<<<<<< HEAD
 
             hf_parsing_map = icl_cfg.get('hf_parsing_map', {})
             hf_loading_vars = icl_cfg.get('hf_loading_vars', {}) 
 
-=======
             early_stopping_criteria = icl_cfg.get('early_stopping_criteria',
                                                   None)
             if isinstance(early_stopping_criteria, ListConfig):
@@ -522,7 +520,6 @@
                     early_stopping_criteria)
             assert early_stopping_criteria is None or isinstance(
                 early_stopping_criteria, list)
->>>>>>> 60cdd0be
             dataloaders = get_icl_task_dataloader(
                 icl_cfg.icl_task_type,
                 icl_cfg.dataset_uri,
@@ -543,15 +540,9 @@
                 generations_per_sample=icl_cfg.num_beams,
                 has_categories=icl_cfg.get('has_categories', False),
                 cot_delimiter=icl_cfg.get('cot_delimiter', ''),
-<<<<<<< HEAD
                 generation_kwargs=icl_cfg.get('generation_kwargs', {}),
-                early_stopping_criteria=icl_cfg.get('early_stopping_criteria'),
-                do_normalization=icl_cfg.get('do_normalization', True),
-            )
-=======
                 early_stopping_criteria=early_stopping_criteria,
                 do_normalization=icl_cfg.get('do_normalization', True))
->>>>>>> 60cdd0be
             if hasattr(
                     icl_cfg,
                     'has_categories') and icl_cfg.has_categories and isinstance(
