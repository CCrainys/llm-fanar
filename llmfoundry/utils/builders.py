# Copyright 2022 MosaicML LLM Foundry authors
# SPDX-License-Identifier: Apache-2.0

import functools
import logging
import os
import re
import warnings
from collections import OrderedDict
from typing import Any, Dict, Iterable, List, Optional, Tuple, Union

import torch
from composer import algorithms
from composer.callbacks import (EarlyStopper, Generate, LRMonitor,
                                MemoryMonitor, OptimizerMonitor,
                                RuntimeEstimator, SpeedMonitor)
from composer.core import Algorithm, Callback, Evaluator
from composer.datasets.in_context_learning_evaluation import \
    get_icl_task_dataloader
from composer.loggers import (InMemoryLogger, LoggerDestination, MLFlowLogger,
                              TensorboardLogger, WandBLogger)
from composer.optim import DecoupledAdamW
from composer.optim.scheduler import (ComposerScheduler,
                                      ConstantWithWarmupScheduler,
                                      CosineAnnealingWithWarmupScheduler,
                                      LinearWithWarmupScheduler)
from composer.utils import dist
from omegaconf import DictConfig, ListConfig
from omegaconf import OmegaConf as om
from torch.optim.optimizer import Optimizer
<<<<<<< HEAD
from torch.utils.data import DataLoader
from torchmetrics import Metric
=======
>>>>>>> 105f7663
from transformers import AutoTokenizer, PreTrainedTokenizerBase

from llmfoundry.callbacks import (AsyncEval, CurriculumLearning, EvalGauntlet,
                                  FDiffMetrics, GlobalLRScaling,
                                  HuggingFaceCheckpointer, LayerFreezing,
                                  MonolithicCheckpointSaver,
                                  ScheduledGarbageCollector)
from llmfoundry.data.dataloader import build_dataloader
from llmfoundry.optim import (DecoupledAdaLRLion, DecoupledClipLion,
                              DecoupledLionW, DecoupledLionW_8bit)
from llmfoundry.optim.scheduler import InverseSquareRootWithWarmupScheduler
from llmfoundry.tokenizers.tiktoken import TiktokenTokenizerWrapper
from llmfoundry.utils.config_utils import pop_config

log = logging.getLogger(__name__)


def build_evaluators(
    eval_loader_config: Optional[Union[DictConfig, ListConfig]],
    icl_tasks_config: Optional[Union[str, ListConfig]],
    eval_gauntlet_config: Optional[Union[str, DictConfig]],
    *,
    tokenizer: PreTrainedTokenizerBase,
    device_eval_batch_size: int,
    icl_seq_len: int,
    icl_subset_num_batches: Optional[int],
) -> Tuple[List[Evaluator], List[str], Optional[EvalGauntlet]]:

    evaluators = []
    if eval_loader_config is not None:
        evaluators = build_eval_loaders(
            eval_loader_config,
            tokenizer,
            device_eval_batch_size,
        )

    logger_keys = []
    eval_gauntlet_callback = None
    if icl_tasks_config is not None:
        icl_evaluators, logger_keys, eval_gauntlet_callback = build_icl_data_and_gauntlet(
            icl_tasks_config,
            eval_gauntlet_config,
            tokenizer,
            device_eval_batch_size,
            icl_seq_len,
            icl_subset_num_batches,
        )
        evaluators.extend(icl_evaluators)

    return evaluators, logger_keys, eval_gauntlet_callback


def build_eval_loaders(
    eval_loader_config: Union[DictConfig, ListConfig],
    tokenizer: PreTrainedTokenizerBase,
    device_eval_batch_size: int,
) -> List[Evaluator]:
    evaluators: List[Evaluator] = []
    if isinstance(eval_loader_config, ListConfig):
        eval_configs: ListConfig = eval_loader_config
        is_multi_eval = True
    else:
        eval_configs = ListConfig([eval_loader_config])
        is_multi_eval = False

    for eval_config in eval_configs:
        eval_dataloader = build_dataloader(eval_config, tokenizer,
                                           device_eval_batch_size)
        eval_loader: Evaluator = Evaluator(
            label=f'eval/{eval_config.label}' if is_multi_eval else 'eval',
            dataloader=eval_dataloader,
            # Load the eval data to fail fast. metrics will get added
            # later in add_metrics_to_eval_loaders, after the model is loaded
            metric_names=[],
        )
        evaluators.append(eval_loader)
    return evaluators


def add_metrics_to_eval_loaders(
    evaluators: List[Evaluator],
    metric_names: List[str],
) -> List[Evaluator]:
    eval_loaders, other_evaluators = [], []
    for evaluator in evaluators:
        if evaluator.metric_names == []:
            evaluator.metric_names = metric_names
            eval_loaders.append(evaluator)
        else:
            other_evaluators.append(evaluator)

    # Put the base eval_loaders first
    return eval_loaders + other_evaluators


def build_icl_data_and_gauntlet(
    icl_tasks_config: Union[str, ListConfig],
    eval_gauntlet_config: Optional[Union[str, DictConfig]],
    tokenizer: PreTrainedTokenizerBase,
    device_eval_batch_size: int,
    icl_seq_len: int,
    icl_subset_num_batches: Optional[int] = None
) -> Tuple[List[Evaluator], List[str], Optional[EvalGauntlet]]:
    icl_evaluators, logger_keys = build_icl_evaluators(
        icl_tasks_config,
        tokenizer,
        icl_seq_len,
        device_eval_batch_size,
        icl_subset_num_batches=icl_subset_num_batches)
    eval_gauntlet_cb = None
    if eval_gauntlet_config is not None:
        if isinstance(eval_gauntlet_config, str):
            with open(eval_gauntlet_config, 'r') as icl_f:
                eval_gauntlet_cfg = om.load(icl_f)
            eval_gauntlet = eval_gauntlet_cfg.eval_gauntlet
        elif isinstance(eval_gauntlet_config, DictConfig):  # pyright: ignore
            eval_gauntlet = eval_gauntlet_config
        else:
            raise ValueError(
                f'Got invalid type for eval_gauntlet_config: {type(eval_gauntlet_config)}'
            )
        eval_gauntlet.logger_keys = logger_keys
        eval_gauntlet.benchmark_sizes = {
            e.label: e.dataloader.num_samples for e in icl_evaluators
        }
        eval_gauntlet_cb = EvalGauntlet(**eval_gauntlet)
    return icl_evaluators, logger_keys, eval_gauntlet_cb


def build_callback(
    name: str,
    kwargs: Union[DictConfig, Dict[str, Any]],
    config: Any = None,
    train_loader: Optional[DataLoader] = None,
) -> Callback:
    if name == 'lr_monitor':
        return LRMonitor()
    elif name == 'memory_monitor':
        return MemoryMonitor()
    elif name == 'speed_monitor':
        return SpeedMonitor(window_size=kwargs.get('window_size', 1),
                            gpu_flops_available=kwargs.get(
                                'gpu_flops_available', None))
    elif name == 'fdiff':
        return FDiffMetrics(**kwargs)
    elif name == 'runtime_estimator':
        return RuntimeEstimator()
    elif name == 'optimizer_monitor':
        return OptimizerMonitor(log_optimizer_metrics=kwargs.get(
            'log_optimizer_metrics', True),)
    elif name == 'generate_callback':
        prompts = kwargs.pop('prompts')
        interval = kwargs.pop('interval', None)
        # Generate callback used to be batch_log_interval, so this is for backwards compatibility
        if interval is None:
            batch_log_interval: str = kwargs.pop('batch_log_interval', '')
            if batch_log_interval:
                interval = f'{batch_log_interval}ba'
                warnings.warn(
                    ('generate_callback.batch_log_interval is deprecated and will be removed in a future release.'
                     f'Please use interval: {interval}'),
                    DeprecationWarning,
                )
            else:
                raise KeyError(
                    '"interval" must be specified with generate callback')
        return Generate(prompts=list(prompts), interval=interval, **kwargs)
    elif name == 'global_lr_scaling':
        return GlobalLRScaling(**kwargs)
    elif name == 'layer_freezing':
        return LayerFreezing(**kwargs)
    elif name == 'mono_ckpt_saver':
        return MonolithicCheckpointSaver(**kwargs)
    elif name == 'scheduled_gc':
        return ScheduledGarbageCollector(**kwargs)
    elif name == 'early_stopper':
        return EarlyStopper(**kwargs)
    elif name == 'hf_checkpointer':
        if isinstance(kwargs, DictConfig):
            kwargs = om.to_object(kwargs)  # pyright: ignore
        return HuggingFaceCheckpointer(**kwargs)
    elif name == 'async_eval':
        if config is None:
            raise ValueError(
                'Parameters config is required for async eval callback')

        return AsyncEval(**kwargs, training_params=config)
    elif name == 'curriculum_learning':
        if config is None:
            raise ValueError(
                'Parameters config is required for curriculum learning callback'
            )
        if 'train_loader' not in config:
            raise ValueError(
                'Curriculum learning callback requires a train_loader to be in the run config.'
            )
        if train_loader is None:
            raise ValueError(
                'Curriculum learning callback requires a dataloader to be passed in.'
            )
        return CurriculumLearning(**kwargs,
                                  current_dataset_config=config['train_loader'],
                                  dataloader=train_loader)
    else:
        raise ValueError(f'Not sure how to build callback: {name}')


def build_logger(name: str, kwargs: Dict[str, Any]) -> LoggerDestination:
    if name == 'wandb':
        return WandBLogger(**kwargs)
    elif name == 'tensorboard':
        return TensorboardLogger(**kwargs)
    elif name == 'in_memory_logger':
        return InMemoryLogger(**kwargs)
    elif name == 'mlflow':
        return MLFlowLogger(**kwargs)
    elif name == 'inmemory':
        return InMemoryLogger(**kwargs)
    else:
        raise ValueError(f'Not sure how to build logger: {name}')


def build_algorithm(name: str, kwargs: Dict[str, Any]) -> Algorithm:
    if name == 'gradient_clipping':
        return algorithms.GradientClipping(**kwargs)
    elif name == 'alibi':
        return algorithms.Alibi(**kwargs)
    elif name == 'gated_linear_units':
        return algorithms.GatedLinearUnits(**kwargs)
    elif name == 'low_precision_layernorm':
        return algorithms.LowPrecisionLayerNorm(**kwargs)
    else:
        raise ValueError(f'Not sure how to build algorithm: {name}')


def _extract_param_groups(
    model: torch.nn.Module,
    optimizer_config: Dict[str, Any],
) -> Union[Iterable[torch.Tensor], Iterable[Dict[str, Any]]]:
    """Extracts parameter groups defined in the optimizer config.

    The optimizer_config defines the optimizer args. It can additionally have key
    `disable_grad` which is a string or list of strings. If a string matches a
    parameter name, then that parameter will have `requires_grad=False`. This is
    useful for freezing parameters. It can additionally have a key
    `param_groups` which is a list of dicts. In this dict, key `param_str_match`
    defines a string; if a parameter name contains this string, then it will be
    in this parameter group. This is useful for grouping parameters together.
    The dict can also contain any other key that is a valid optimizer arg.
    Note: to handle name overlap conflicts, params are assigned to parameter
    groups and added to `param_groups` in the order that `param_str_match` appear
    in `param_groups`.

    Usage
    To disable gradient for all parameters that contain the string "norm" or "bias":
    ```
    optimizer_config: {
        "name": "decoupled_lionw",
        "lr": 1e-3,
        "weight_decay": 1e-2,
        "betas": [0.9, 0.999],
        "eps": 1e-8,
        "disable_grad": ["norm", "bias"]
    }
    ```

    To create and modify the optimizer parameters for all parameters that contain
    the string "norm" and "bias" separately:
    ```
    optimizer_config: {
        "name": "decoupled_lionw",
        "lr": 1e-3,
        "weight_decay": 1e-2,
        "betas": [0.9, 0.999],
        "eps": 1e-8,
        "param_groups": [
            {
                "param_str_match": "norm",
                "lr": 1e-4,
                "weight_decay": 0.0,
            },
            {
                "param_str_match": "bias",
                "lr": 5e-4,
                "weight_decay": 0.0,
            },
        ],
    }
    ```

    Args:
        model (torch.nn.Module): model to extract parameters from
        optimizer_config (Dict[str, Any]): optimizer config

    Returns:
        Union[Iterable[torch.Tensor], Iterable[Dict[str, Any]]]: an iterable of
            torch.Tensor's or dict's. Specifies what Tensors should be optimized
            and their param groupings.
    """
    if 'disable_grad' in optimizer_config.keys():
        str_matches = optimizer_config.pop('disable_grad')
        if isinstance(str_matches, str):
            str_matches = [str_matches]
        for str_match in str_matches:
            for n, p in model.named_parameters():
                if re.search(str_match, n):
                    p.requires_grad = False
                    log.debug(f'Setting `{n}.requires_grad = False`.')

    param_groups_config = optimizer_config.pop('param_groups', None)
    if param_groups_config is not None:
        params = []
        param_dict = OrderedDict((n, p) for n, p in model.named_parameters())

        log.debug(f'Default optimizer settings: {optimizer_config}.')
        for param_group_config in param_groups_config:
            str_match = param_group_config.pop('param_str_match')
            filter_fn = functools.partial(re.search, str_match)
            param_names = [n for n in param_dict.keys() if filter_fn(n)]
            group_params = {'params': [param_dict.pop(n) for n in param_names]}
            group_params.update(param_group_config)

            log.debug(
                f'Creating optimizer param_group with parameters: {param_names} ' +\
                f'(extracted using {str_match=}). The param_group optimizer ' +\
                f'setting overrides are: {param_group_config}.')

            params.append(group_params)

        params.insert(0, {'params': param_dict.values()})
        return params

    return model.parameters()


def build_optimizer(model: torch.nn.Module, name: str,
                    optimizer_config: Dict[str, Any]) -> Optimizer:

    params = _extract_param_groups(model, optimizer_config)

    if name == 'decoupled_adamw':
        return DecoupledAdamW(params, **optimizer_config)
    elif name == 'decoupled_lionw':
        return DecoupledLionW(params, **optimizer_config)
    elif name == 'clip_lion':
        return DecoupledClipLion(params, **optimizer_config)
    elif name == 'adalr_lion':
        return DecoupledAdaLRLion(params, **optimizer_config)
    elif name == 'decoupled_lionw_8b':
        return DecoupledLionW_8bit(params, **optimizer_config)
    else:
        raise ValueError(f'Not sure how to build optimizer: {name}')


def build_scheduler(name: str,
                    scheduler_config: Dict[str, Any]) -> ComposerScheduler:
    if name == 'constant_with_warmup':
        return ConstantWithWarmupScheduler(**scheduler_config)
    elif name == 'cosine_with_warmup':
        return CosineAnnealingWithWarmupScheduler(**scheduler_config)
    elif name == 'inv_sqrt_with_warmup':
        return InverseSquareRootWithWarmupScheduler(**scheduler_config)
    elif name == 'linear_decay_with_warmup':
        return LinearWithWarmupScheduler(**scheduler_config)
    else:
        raise ValueError(f'Not sure how to build scheduler: {name}')


def build_tokenizer(
        tokenizer_name: str,
        tokenizer_kwargs: Dict[str, Any]) -> PreTrainedTokenizerBase:
    os.environ['TRANSFORMERS_NO_ADVISORY_WARNINGS'] = '1'
    os.environ['TOKENIZERS_PARALLELISM'] = 'false'

    signal_file_path = f'.node_{dist.get_node_rank()}_local_rank0_completed_tokenizer_setup'

    if dist.is_available() and dist.is_initialized(
    ) and dist.get_world_size() > 1:
        # Make sure the tokenizer files are downloaded and cached first by local rank 0
        with dist.local_rank_zero_download_and_wait(signal_file_path):
            pass

    if tokenizer_name.startswith('tiktoken'):
        tokenizer = TiktokenTokenizerWrapper(**tokenizer_kwargs)
    else:
        tokenizer = AutoTokenizer.from_pretrained(tokenizer_name,
                                                  **tokenizer_kwargs)

        # HuggingFace does not respect the model_max_length kwarg, and overrides it with
        # min(kwargs['model_max_length'], original_config['model_max_length']), so we
        # explicitly set it here
        tokenizer.model_max_length = tokenizer_kwargs.get(
            'model_max_length',
            int(1e30),
        )

    if not hasattr(tokenizer, 'eos_token') or tokenizer.eos_token is None:
        raise ValueError(
            f'The tokenizer {tokenizer_name} must have an eos_token.')

    if dist.is_available() and dist.is_initialized(
    ) and dist.get_world_size() > 1:
        if dist.get_local_rank() == 0:
            with open(signal_file_path, 'wb') as f:
                f.write(b'local_rank0_completed_tokenizer_setup')

        dist.barrier()

        if dist.get_local_rank() == 0:
            os.remove(signal_file_path)

    return tokenizer


def build_icl_evaluators(
    icl_tasks: Union[str, ListConfig],
    tokenizer: PreTrainedTokenizerBase,
    default_max_seq_len: int,
    default_batch_size: int,
    destination_dir: Optional[str] = None,
    icl_subset_num_batches: Optional[int] = None,
) -> Tuple[List[Evaluator], List[str]]:
    if destination_dir is None:
        destination_dir = os.getcwd()

    evaluators = []
    logger_keys = []

    icl_tasks_list = None
    if isinstance(icl_tasks, str):
        log.info(f'Extracting ICL task config from path: {icl_tasks}')
        with open(icl_tasks, 'r') as icl_f:
            icl_task_cfg = om.load(icl_f)
        icl_tasks_list = icl_task_cfg.icl_tasks
    else:
        icl_tasks_list = icl_tasks

    def _validate_cfg(icl_cfg: DictConfig):
        assert 'label' in icl_cfg
        assert 'dataset_uri' in icl_cfg and icl_cfg.dataset_uri is not None
        assert 'icl_task_type' in icl_cfg
        assert 'num_fewshot' in icl_cfg

        if 'metric_names' not in icl_cfg:
            if icl_cfg.icl_task_type == 'language_modeling':
                icl_cfg.metric_names = ['InContextLearningLMAccuracy']
            elif icl_cfg.icl_task_type == 'multiple_choice':
                icl_cfg.metric_names = [
                    'InContextLearningMultipleChoiceAccuracy'
                ]
            elif icl_cfg.icl_task_type == 'schema':
                icl_cfg.metric_names = [
                    'InContextLearningMultipleChoiceAccuracy'
                ]
            elif icl_cfg.icl_task_type == 'question_answering':
                icl_cfg.metric_names = ['InContextLearningQAAccuracy']
            elif icl_cfg.icl_task_type == 'code_evaluation':
                icl_cfg.metric_names = ['InContextLearningCodeEvalAccuracy']
            else:
                raise ValueError(
                    f'No metric_names defined, unable to build default metrics for icl_task_type={icl_cfg.icl_task_type}.'
                )

        if 'prompt_string' not in icl_cfg:
            icl_cfg.prompt_string = ''
        if 'example_delimiter' not in icl_cfg:
            icl_cfg.example_delimiter = '\n'
        if 'continuation_delimiter' not in icl_cfg:
            icl_cfg.continuation_delimiter = ' '
        if 'max_seq_len' not in icl_cfg:
            icl_cfg.max_seq_len = default_max_seq_len
        if 'batch_size' not in icl_cfg:
            icl_cfg.batch_size = default_batch_size
        if 'pass_at_k' not in icl_cfg:
            icl_cfg.pass_at_k = 1
        if 'num_beams' not in icl_cfg:
            icl_cfg.num_beams = 20

    for icl_cfg in icl_tasks_list:
        assert isinstance(icl_cfg, DictConfig)
        _validate_cfg(icl_cfg)
        for num_fewshot in list(icl_cfg.num_fewshot):
            if tokenizer.pad_token_id is None:
                # Current workaround to support GPT2 tokenizer with `pad_token_id = None`
                pad_tok_id = tokenizer.eos_token_id
            else:
                pad_tok_id = tokenizer.pad_token_id
            label = f'{icl_cfg.label}/{num_fewshot}-shot'
            metric_names = list(icl_cfg.metric_names)
            # TODO: fix Composer bug when copying local paths and destination exists
            destination_path = f'{destination_dir}/{icl_cfg.label}-{num_fewshot}.jsonl'
            if dist.get_local_rank() == 0 and os.path.exists(destination_path):
                os.remove(destination_path)
            dist.barrier()
            early_stopping_criteria = icl_cfg.get('early_stopping_criteria',
                                                  None)
            if isinstance(early_stopping_criteria, ListConfig):
                early_stopping_criteria = om.to_container(
                    early_stopping_criteria)
            assert early_stopping_criteria is None or isinstance(
                early_stopping_criteria, list)
            dataloaders = get_icl_task_dataloader(
                icl_cfg.icl_task_type,
                icl_cfg.dataset_uri,
                tokenizer,
                batch_size=icl_cfg.batch_size,
                max_seq_len=icl_cfg.max_seq_len,
                pad_tok_id=pad_tok_id,
                num_fewshot=num_fewshot,
                prompt_string=icl_cfg.prompt_string,
                example_delimiter=icl_cfg.example_delimiter,
                continuation_delimiter=icl_cfg.continuation_delimiter,
                question_prelimiter=icl_cfg.get('question_prelimiter', ''),
                destination_path=destination_path,
                pass_at_k=icl_cfg.pass_at_k,
                generations_per_sample=icl_cfg.num_beams,
                has_categories=icl_cfg.get('has_categories', False),
                cot_delimiter=icl_cfg.get('cot_delimiter', ''),
                early_stopping_criteria=early_stopping_criteria,
                do_normalization=icl_cfg.get('do_normalization', True))
            if hasattr(
                    icl_cfg,
                    'has_categories') and icl_cfg.has_categories and isinstance(
                        dataloaders, dict):
                for category in dataloaders.keys():
                    logger_keys.extend([
                        f'metrics/{label}/{category}/{m}' for m in metric_names
                    ])
                    evaluators.append(
                        Evaluator(label=f'{label}/{category}',
                                  dataloader=dataloaders[category],
                                  metric_names=metric_names),)
            else:
                logger_keys.extend(
                    [f'metrics/{label}/{m}' for m in metric_names])
                evaluators.append(
                    Evaluator(label=label,
                              dataloader=dataloaders,
                              metric_names=metric_names,
                              subset_num_batches=icl_subset_num_batches))

    return evaluators, logger_keys<|MERGE_RESOLUTION|>--- conflicted
+++ resolved
@@ -28,11 +28,7 @@
 from omegaconf import DictConfig, ListConfig
 from omegaconf import OmegaConf as om
 from torch.optim.optimizer import Optimizer
-<<<<<<< HEAD
 from torch.utils.data import DataLoader
-from torchmetrics import Metric
-=======
->>>>>>> 105f7663
 from transformers import AutoTokenizer, PreTrainedTokenizerBase
 
 from llmfoundry.callbacks import (AsyncEval, CurriculumLearning, EvalGauntlet,
@@ -45,7 +41,6 @@
                               DecoupledLionW, DecoupledLionW_8bit)
 from llmfoundry.optim.scheduler import InverseSquareRootWithWarmupScheduler
 from llmfoundry.tokenizers.tiktoken import TiktokenTokenizerWrapper
-from llmfoundry.utils.config_utils import pop_config
 
 log = logging.getLogger(__name__)
 
@@ -218,7 +213,6 @@
         if config is None:
             raise ValueError(
                 'Parameters config is required for async eval callback')
-
         return AsyncEval(**kwargs, training_params=config)
     elif name == 'curriculum_learning':
         if config is None:
